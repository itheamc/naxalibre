--- conflicted
+++ resolved
@@ -2,19 +2,12 @@
 
 * Accept double value in zoomBy method [#51](https://github.com/itheamc/naxalibre/issues/51)
 * Accept zoom level value in newLatLng method [#52](https://github.com/itheamc/naxalibre/issues/52)
-* Updated CameraUpdateFactory.newLatLngBound method to accept individual (left, top, right and
-  bottom) padding [#53](https://github.com/itheamc/naxalibre/issues/53)
+* Updated CameraUpdateFactory.newLatLngBound method to accept individual (left, top, right and bottom) padding [#53](https://github.com/itheamc/naxalibre/issues/53)
 * Added CameraUpdateFactory.newBoundingBox method to for bbox
-<<<<<<< HEAD
-* Make image property optional in point
-  annotation [#54](https://github.com/itheamc/naxalibre/issues/54)
-=======
 * Make image property optional in point annotation [#54](https://github.com/itheamc/naxalibre/issues/54)
 * Added enableLocation method on controller [#55](https://github.com/itheamc/naxalibre/issues/55)
->>>>>>> 4393903e
 * Added functionality to update layer [#56](https://github.com/itheamc/naxalibre/issues/56)
-* Added applyFilter and removeFilter method on
-  controller [#57](https://github.com/itheamc/naxalibre/issues/57)
+* Added applyFilter and removeFilter method on controller [#57](https://github.com/itheamc/naxalibre/issues/57)
 
 ## 0.0.10
 
@@ -24,8 +17,7 @@
 
 ## 0.0.9
 
-* Fixes raster source related issues on
-  Android ([#42](https://github.com/itheamc/naxalibre/issues/42))
+* Fixes raster source related issues on Android ([#42](https://github.com/itheamc/naxalibre/issues/42))
 * Fixes visibility properties parsing related issue on iOS
 
 ## 0.0.8
@@ -46,16 +38,15 @@
 
 * Updated android MapLibre SDK version to v11.8.5 and iOS to v6.12.2
 * Fixes issues arise while downloading offline region using geometry
-* Fixes issues related to raster and raster dem
-  sources ([#28](https://github.com/itheamc/naxalibre/issues/28))
+* Fixes issues related to raster and raster dem sources ([#28](https://github.com/itheamc/naxalibre/issues/28))
 * Fixes app crashing related issues on frequent map open close in android
-* Fixes geometry args parsing related issues in android and
-  ios ([#26](https://github.com/itheamc/naxalibre/issues/26))
+* Fixes geometry args parsing related issues in android and ios ([#26](https://github.com/itheamc/naxalibre/issues/26))
 * Added annotation click and long click event listener
 * Added support for annotation dragging ([#25](https://github.com/itheamc/naxalibre/issues/25))
 * Added support for annotation update ([#32](https://github.com/itheamc/naxalibre/issues/32))
 * Added support for annotation remove or delete
 * Fixes style transition duration related issue in iOS
+
 
 ## 0.0.5
 
